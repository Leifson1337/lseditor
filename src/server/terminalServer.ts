import * as os from 'os';
import * as WebSocket from 'ws';
import * as http from 'http';
import { EventEmitter } from 'events';
import { TerminalService } from '../services/TerminalService';
import { v4 as uuidv4 } from 'uuid';
import * as net from 'net';
import { WebSocketServer } from 'ws';
import { AIService } from '../services/AIService';
import { ProjectService } from '../services/ProjectService';
import { UIService } from '../services/UIService';
import { store } from '../store/store';

// Mock PTY implementation
class MockPty extends EventEmitter {
  private shell: string;
  private args: string[];
  private options: any;

  constructor(shell: string, args: string[], options: any) {
    super();
    this.shell = shell;
    this.args = args;
    this.options = options;
    
    // Send initial message
    setTimeout(() => {
      this.emit('data', `Mock terminal initialized (${shell} ${args.join(' ')})\n`);
      this.emit('data', `Current directory: ${options.cwd}\n`);
      this.emit('data', `$ `);
    }, 100);
  }

  write(data: string): void {
    // Echo the input
    this.emit('data', data);
    
    // Simulate command execution
    if (data.trim().endsWith('\r')) {
      const command = data.trim();
      if (command === 'clear') {
        this.emit('data', '\x1b[2J\x1b[H');
      } else if (command === 'exit') {
        this.emit('exit', { exitCode: 0, signal: 0 });
      } else {
        this.emit('data', `\nCommand not implemented in mock terminal: ${command}\n`);
      }
      this.emit('data', `$ `);
    }
  }

  resize(cols: number, rows: number): void {
    this.options.cols = cols;
    this.options.rows = rows;
  }

  kill(): void {
    this.emit('exit', { exitCode: 0, signal: 0 });
  }

<<<<<<< HEAD
// Mock PTY implementation
class MockPty extends EventEmitter {
  private shell: string;
  private args: string[];
  private options: any;

  constructor(shell: string, args: string[], options: any) {
    super();
    this.shell = shell;
    this.args = args;
    this.options = options;
    
    // Send initial message
    setTimeout(() => {
      this.emit('data', `Mock terminal initialized (${shell} ${args.join(' ')})\n`);
      this.emit('data', `Current directory: ${options.cwd}\n`);
      this.emit('data', `$ `);
    }, 100);
  }

  write(data: string): void {
    // Echo the input
    this.emit('data', data);
    
    // Simulate command execution
    if (data.trim().endsWith('\r')) {
      const command = data.trim();
      if (command === 'clear') {
        this.emit('data', '\x1b[2J\x1b[H');
      } else if (command === 'exit') {
        this.emit('exit', { exitCode: 0, signal: 0 });
      } else {
        this.emit('data', `\nCommand not implemented in mock terminal: ${command}\n`);
      }
      this.emit('data', `$ `);
    }
  }

  resize(cols: number, rows: number): void {
    this.options.cols = cols;
    this.options.rows = rows;
  }

  kill(): void {
    this.emit('exit', { exitCode: 0, signal: 0 });
  }

=======
>>>>>>> 49d38d90
  onData(callback: (data: string) => void): void {
    this.on('data', callback);
  }

  onExit(callback: (exitData: { exitCode: number, signal: number }) => void): void {
    this.on('exit', callback);
  }
}

// Define the pty interface
interface IPty {
  write(data: string): void;
  resize(cols: number, rows: number): void;
  kill(): void;
  onData(callback: (data: string) => void): void;
  onExit(callback: (exitData: { exitCode: number, signal: number }) => void): void;
}

// Define the pty module interface
interface PtyModule {
  spawn(file: string, args: string[], options: any): IPty;
}

// Create mock pty module
const pty: PtyModule = {
  spawn: (file: string, args: string[], options: any) => {
    return new MockPty(file, args, options);
  }
};

interface TerminalSession {
  id: string;
  pty: IPty;
  ws: WebSocket;
}

type TerminalMessageType = 'input' | 'output' | 'resize' | 'session' | 'error';

interface BaseTerminalMessage {
  type: TerminalMessageType;
  sessionId?: string;
}

interface DataTerminalMessage extends BaseTerminalMessage {
  type: 'input' | 'output';
  data: string;
}

interface ResizeTerminalMessage extends BaseTerminalMessage {
  type: 'resize';
  cols: number;
  rows: number;
}

interface SessionTerminalMessage extends BaseTerminalMessage {
  type: 'session';
  sessionId: string;
}

interface ErrorTerminalMessage extends BaseTerminalMessage {
  type: 'error';
  error: string;
}

type TerminalMessage = DataTerminalMessage | ResizeTerminalMessage | SessionTerminalMessage | ErrorTerminalMessage;

interface TerminalOptions {
  shell?: string;
  args?: string[];
  env?: { [key: string]: string };
  cwd?: string;
  cols?: number;
  rows?: number;
}

interface TerminalServerConfig {
  shell: string;
  args: string[];
  cwd: string;
  env?: { [key: string]: string };
  cols: number;
  rows: number;
}

export class TerminalServer extends EventEmitter {
  private wss!: WebSocketServer;
  private port: number;
  private terminalService!: TerminalService;
  private aiService: AIService;
  private projectService: ProjectService;
  private uiService: UIService;

  constructor(port: number) {
    super();
    this.port = port;
    this.aiService = AIService.getInstance({
      useLocalModel: false,
      model: 'gpt-3.5-turbo',
      temperature: 0.7,
      maxTokens: 2048,
      contextWindow: 4096,
      stopSequences: ['\n\n', '```'],
      topP: 1,
      openAIConfig: {
        apiKey: process.env.OPENAI_API_KEY || '',
        model: 'gpt-3.5-turbo',
        temperature: 0.7,
        maxTokens: 2048
      }
    });
    this.projectService = new ProjectService(process.cwd());
    this.uiService = new UIService();
    console.log('TerminalServer constructor called with port:', port);
    this.initialize();
  }

  private async findAvailablePort(startPort: number): Promise<number> {
    const isPortAvailable = (port: number): Promise<boolean> => {
      return new Promise((resolve) => {
        const server = net.createServer();
        server.once('error', () => resolve(false));
        server.once('listening', () => {
          server.close();
          resolve(true);
        });
        server.listen(port);
      });
    };

    let port = startPort;
    while (!(await isPortAvailable(port))) {
      port++;
    }
    return port;
  }

  private async initialize() {
    console.log('Initializing TerminalServer');
    try {
      this.port = await this.findAvailablePort(this.port);
      console.log('Found available port:', this.port);
      
      this.wss = new WebSocketServer({ port: this.port });
      console.log('Terminal server listening on port', this.port);

      this.wss.on('connection', (ws) => {
        console.log('New terminal connection established');
        this.emit('connection', ws);

        ws.on('message', (data) => {
          console.log('Received terminal data:', data.toString());
          this.emit('data', data.toString());
        });

        ws.on('close', () => {
          console.log('Terminal connection closed');
          this.emit('disconnection');
        });

        ws.on('error', (error) => {
          console.error('Terminal connection error:', error);
          this.emit('error', error);
        });
      });

      this.wss.on('error', (error) => {
        console.error('WebSocket server error:', error);
        this.emit('error', error);
      });

      this.terminalService = TerminalService.getInstance(
        null,
        this.aiService,
        this.projectService,
        this.uiService,
        this,
        store
      );
    } catch (error) {
      console.error('Failed to initialize terminal server:', error);
      this.emit('error', error);
    }
  }

  public send(data: string) {
    console.log('Sending data to all clients:', data);
    this.wss.clients.forEach((client) => {
      if (client.readyState === WebSocket.OPEN) {
        client.send(data);
      }
    });
  }

  public close() {
    console.log('Closing terminal server');
    this.wss.close();
  }

  public dispose() {
    console.log('Disposing terminal server');
    this.close();
    this.removeAllListeners();
  }

  public getPort(): number {
    return this.port;
  }
} <|MERGE_RESOLUTION|>--- conflicted
+++ resolved
@@ -58,56 +58,6 @@
     this.emit('exit', { exitCode: 0, signal: 0 });
   }
 
-<<<<<<< HEAD
-// Mock PTY implementation
-class MockPty extends EventEmitter {
-  private shell: string;
-  private args: string[];
-  private options: any;
-
-  constructor(shell: string, args: string[], options: any) {
-    super();
-    this.shell = shell;
-    this.args = args;
-    this.options = options;
-    
-    // Send initial message
-    setTimeout(() => {
-      this.emit('data', `Mock terminal initialized (${shell} ${args.join(' ')})\n`);
-      this.emit('data', `Current directory: ${options.cwd}\n`);
-      this.emit('data', `$ `);
-    }, 100);
-  }
-
-  write(data: string): void {
-    // Echo the input
-    this.emit('data', data);
-    
-    // Simulate command execution
-    if (data.trim().endsWith('\r')) {
-      const command = data.trim();
-      if (command === 'clear') {
-        this.emit('data', '\x1b[2J\x1b[H');
-      } else if (command === 'exit') {
-        this.emit('exit', { exitCode: 0, signal: 0 });
-      } else {
-        this.emit('data', `\nCommand not implemented in mock terminal: ${command}\n`);
-      }
-      this.emit('data', `$ `);
-    }
-  }
-
-  resize(cols: number, rows: number): void {
-    this.options.cols = cols;
-    this.options.rows = rows;
-  }
-
-  kill(): void {
-    this.emit('exit', { exitCode: 0, signal: 0 });
-  }
-
-=======
->>>>>>> 49d38d90
   onData(callback: (data: string) => void): void {
     this.on('data', callback);
   }
