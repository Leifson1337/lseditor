--- conflicted
+++ resolved
@@ -1,8 +1,5 @@
 import React, { useEffect, useRef, useState } from 'react';
-<<<<<<< HEAD
-=======
 import { Terminal } from './Terminal';
->>>>>>> 49d38d90
 import { Terminal as XTerm } from '@xterm/xterm';
 import { FitAddon } from '@xterm/addon-fit';
 import { WebLinksAddon } from '@xterm/addon-web-links';
