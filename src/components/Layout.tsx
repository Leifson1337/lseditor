import React, { useState, useEffect } from 'react';
import { FileExplorer } from './FileExplorer';
import { Editor } from './Editor';
import { TerminalContainer } from './TerminalContainer';
import { AIService } from '../services/AIService';
import { ProjectService } from '../services/ProjectService';
import { UIService } from '../services/UIService';
import { store } from '../store/store';
import { FileNode } from '../types/FileNode';
import '../styles/Layout.css';

interface LayoutProps {
  fileStructure: FileNode[];
  onOpenFile: (path: string) => void;
  activeFile: string;
  terminalPort: number;
  isTerminalOpen: boolean;
  onTerminalOpen: () => void;
  onTerminalClose: () => void;
}

const Layout: React.FC<LayoutProps> = ({
  fileStructure,
  onOpenFile,
  activeFile,
  terminalPort,
  isTerminalOpen,
  onTerminalOpen,
  onTerminalClose
}) => {
  const [currentFile, setCurrentFile] = useState<string | undefined>(undefined);
  const [fileContent, setFileContent] = useState<string>('');
  const [isLoading, setIsLoading] = useState(true);
  const [error, setError] = useState<string | null>(null);

  useEffect(() => {
    console.log('Layout component mounted');
    console.log('File structure:', fileStructure);
    console.log('Active file:', activeFile);
    
    // If there's an active file, load its content
    if (activeFile) {
      loadFileContent(activeFile);
    } else {
      setIsLoading(false);
    }
  }, [activeFile]);

  const loadFileContent = async (filePath: string) => {
    setIsLoading(true);
    try {
      // In a real implementation, you would load the file content from the file system
      // For now, we'll just set a placeholder
      setFileContent(`// Content of ${filePath}`);
      setCurrentFile(filePath);
      setIsLoading(false);
    } catch (err) {
      setError(err instanceof Error ? err.message : 'Failed to load file content');
      setIsLoading(false);
    }
  };

<<<<<<< HEAD
  const renderSidebarContent = () => {
    switch (activeTab) {
      case 'explorer':
        return (
          <FileExplorer 
            fileStructure={fileStructure} 
            onOpenFile={onOpenFile}
            activeFile={activeFile}
          />
        );
      case 'terminal':
        return (
          <div className="terminal-container">
            <Terminal 
              onData={(data: string) => console.log('Terminal data:', data)}
              onResize={(cols: number, rows: number) => console.log('Terminal resize:', cols, rows)}
            />
          </div>
        );
      default:
        return <div className="empty-sidebar-content">Wählen Sie eine Option aus</div>;
    }
=======
  const handleFileOpen = (path: string) => {
    console.log('Opening file in Layout:', path);
    onOpenFile(path);
>>>>>>> 49d38d90
  };

  if (error) {
    return (
      <div className="error-container">
        <h2>Error</h2>
        <p>{error}</p>
      </div>
    );
  }

  return (
    <div className="layout">
      <div className="sidebar">
        <FileExplorer
          fileStructure={fileStructure}
          onOpenFile={handleFileOpen}
          activeFile={currentFile}
        />
      </div>
      <div className="main-content">
        <Editor
          filePath={currentFile}
          content={fileContent}
          isLoading={isLoading}
        />
        {isTerminalOpen && (
          <TerminalContainer
            activeFile={currentFile}
            port={terminalPort}
          />
        )}
      </div>
    </div>
  );
};

export default Layout; <|MERGE_RESOLUTION|>--- conflicted
+++ resolved
@@ -1,66 +1,65 @@
-import React, { useState, useEffect } from 'react';
-import { FileExplorer } from './FileExplorer';
-import { Editor } from './Editor';
-import { TerminalContainer } from './TerminalContainer';
-import { AIService } from '../services/AIService';
-import { ProjectService } from '../services/ProjectService';
-import { UIService } from '../services/UIService';
-import { store } from '../store/store';
-import { FileNode } from '../types/FileNode';
-import '../styles/Layout.css';
+import React, { useState } from 'react';
+import './Layout.css';
+import Sidebar from './Sidebar';
+import StatusBar from './StatusBar';
+import AIToolbar from './AIToolbar';
+import AIChat from './AIChat';
+import FileExplorer from './FileExplorer';
+import { Terminal } from './Terminal';
 
 interface LayoutProps {
-  fileStructure: FileNode[];
-  onOpenFile: (path: string) => void;
-  activeFile: string;
-  terminalPort: number;
-  isTerminalOpen: boolean;
-  onTerminalOpen: () => void;
-  onTerminalClose: () => void;
+  children: React.ReactNode;
+  initialContent?: string;
+  initialLanguage?: string;
+  fileStructure?: any[];
+  onOpenFile?: (filePath: string) => void;
+  activeFile?: string;
+  terminalPort?: number;
+  isTerminalOpen?: boolean;
+  onTerminalOpen?: () => void;
+  onTerminalClose?: () => void;
 }
 
-const Layout: React.FC<LayoutProps> = ({
-  fileStructure,
-  onOpenFile,
-  activeFile,
-  terminalPort,
-  isTerminalOpen,
-  onTerminalOpen,
-  onTerminalClose
+const Layout: React.FC<LayoutProps> = ({ 
+  children, 
+  initialContent = '', 
+  initialLanguage = 'plaintext',
+  fileStructure = [],
+  onOpenFile = () => {},
+  activeFile = '',
+  terminalPort = 3001,
+  isTerminalOpen = false,
+  onTerminalOpen = () => {},
+  onTerminalClose = () => {}
 }) => {
-  const [currentFile, setCurrentFile] = useState<string | undefined>(undefined);
-  const [fileContent, setFileContent] = useState<string>('');
-  const [isLoading, setIsLoading] = useState(true);
-  const [error, setError] = useState<string | null>(null);
+  const [activeTab, setActiveTab] = useState('explorer');
+  const [isAIChatOpen, setIsAIChatOpen] = useState(false);
+  const [messages, setMessages] = useState<any[]>([]);
 
-  useEffect(() => {
-    console.log('Layout component mounted');
-    console.log('File structure:', fileStructure);
-    console.log('Active file:', activeFile);
-    
-    // If there's an active file, load its content
-    if (activeFile) {
-      loadFileContent(activeFile);
-    } else {
-      setIsLoading(false);
-    }
-  }, [activeFile]);
+  const handleAIAction = (action: string) => {
+    setIsAIChatOpen(true);
+    console.log('AI Action:', action);
+  };
 
-  const loadFileContent = async (filePath: string) => {
-    setIsLoading(true);
-    try {
-      // In a real implementation, you would load the file content from the file system
-      // For now, we'll just set a placeholder
-      setFileContent(`// Content of ${filePath}`);
-      setCurrentFile(filePath);
-      setIsLoading(false);
-    } catch (err) {
-      setError(err instanceof Error ? err.message : 'Failed to load file content');
-      setIsLoading(false);
+  const handleSendMessage = (message: string) => {
+    console.log('Sending message:', message);
+  };
+
+  const handleInsertCode = (code: string) => {
+    console.log('Inserting code:', code);
+  };
+
+  const handleExplain = (code: string) => {
+    console.log('Explaining code:', code);
+  };
+
+  const handleTabChange = (tab: string) => {
+    setActiveTab(tab);
+    if (tab === 'terminal' && onTerminalOpen) {
+      onTerminalOpen();
     }
   };
 
-<<<<<<< HEAD
   const renderSidebarContent = () => {
     switch (activeTab) {
       case 'explorer':
@@ -75,51 +74,53 @@
         return (
           <div className="terminal-container">
             <Terminal 
-              onData={(data: string) => console.log('Terminal data:', data)}
-              onResize={(cols: number, rows: number) => console.log('Terminal resize:', cols, rows)}
+              onData={(data) => console.log('Terminal data:', data)}
+              onResize={(cols, rows) => console.log('Terminal resize:', cols, rows)}
             />
           </div>
         );
       default:
         return <div className="empty-sidebar-content">Wählen Sie eine Option aus</div>;
     }
-=======
-  const handleFileOpen = (path: string) => {
-    console.log('Opening file in Layout:', path);
-    onOpenFile(path);
->>>>>>> 49d38d90
   };
 
-  if (error) {
-    return (
-      <div className="error-container">
-        <h2>Error</h2>
-        <p>{error}</p>
-      </div>
-    );
-  }
-
   return (
-    <div className="layout">
-      <div className="sidebar">
-        <FileExplorer
-          fileStructure={fileStructure}
-          onOpenFile={handleFileOpen}
-          activeFile={currentFile}
+    <div className="app-container">
+      <div className="main-content">
+        <Sidebar
+          activeTab={activeTab}
+          onTabChange={handleTabChange}
         />
-      </div>
-      <div className="main-content">
-        <Editor
-          filePath={currentFile}
-          content={fileContent}
-          isLoading={isLoading}
-        />
-        {isTerminalOpen && (
-          <TerminalContainer
-            activeFile={currentFile}
-            port={terminalPort}
+        <div className="sidebar-content">
+          {renderSidebarContent()}
+        </div>
+        <div className="editor-container">
+          <div className="editor-area">
+            <div className="editor-content">
+              {children}
+            </div>
+          </div>
+          <StatusBar
+            activeFile={activeFile}
+            terminalPort={terminalPort}
+            isTerminalConnected={isTerminalOpen}
           />
-        )}
+        </div>
+        <div className="right-panel">
+          <div className="ai-sidebar">
+            <AIToolbar onAction={handleAIAction} isVertical={true} />
+          </div>
+          <div className="ai-content">
+            <AIChat
+              isOpen={true}
+              messages={messages}
+              onSendMessage={handleSendMessage}
+              onClose={() => setIsAIChatOpen(false)}
+              onInsertCode={handleInsertCode}
+              onExplain={handleExplain}
+            />
+          </div>
+        </div>
       </div>
     </div>
   );
