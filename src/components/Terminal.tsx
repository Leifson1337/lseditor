import React, { useEffect, useRef } from 'react';
<<<<<<< HEAD
import { Terminal as XTerm } from '@xterm/xterm';
import { FitAddon } from '@xterm/addon-fit';
import '@xterm/xterm/css/xterm.css';

interface TerminalProps {
  onData?: (data: string) => void;
  onResize?: (cols: number, rows: number) => void;
=======
import { Terminal as XTerm } from 'xterm';
import { FitAddon } from 'xterm-addon-fit';
import { WebLinksAddon } from 'xterm-addon-web-links';
import { SearchAddon } from 'xterm-addon-search';
import { Unicode11Addon } from 'xterm-addon-unicode11';
import { LigaturesAddon } from '@xterm/addon-ligatures';
import '../styles/Terminal.css';

interface TerminalProps {
  onResize?: (cols: number, rows: number) => void;
  onData?: (data: string) => void;
>>>>>>> 49d38d90
}

export const Terminal: React.FC<TerminalProps> = ({ onResize, onData }) => {
  const terminalRef = useRef<HTMLDivElement>(null);
  const xtermRef = useRef<XTerm | null>(null);
  const fitAddonRef = useRef<FitAddon | null>(null);

  useEffect(() => {
<<<<<<< HEAD
    if (terminalRef.current) {
      const xterm = new XTerm();
      const fitAddon = new FitAddon();
      
      xterm.loadAddon(fitAddon);
      xterm.open(terminalRef.current);
      fitAddon.fit();

      xtermRef.current = xterm;
      fitAddonRef.current = fitAddon;

      if (onData) {
        xterm.onData(onData);
      }

      const handleResize = () => {
        fitAddon.fit();
        if (onResize) {
          onResize(xterm.cols, xterm.rows);
        }
      };

      window.addEventListener('resize', handleResize);

      return () => {
        window.removeEventListener('resize', handleResize);
        xterm.dispose();
      };
    }
  }, [onData, onResize]);

  return <div ref={terminalRef} style={{ width: '100%', height: '100%' }} />;
=======
    console.log('Terminal component mounted');
    if (!terminalRef.current) {
      console.error('Terminal container not found');
      return;
    }

    console.log('Initializing xterm.js');
    const xterm = new XTerm({
      cursorBlink: true,
      fontSize: 14,
      fontFamily: 'Consolas, Monaco, monospace',
      theme: {
        background: '#1e1e1e',
        foreground: '#d4d4d4',
      },
    });

    const fitAddon = new FitAddon();
    xterm.loadAddon(fitAddon);
    xterm.loadAddon(new WebLinksAddon());
    xterm.loadAddon(new SearchAddon());
    xterm.loadAddon(new Unicode11Addon());
    xterm.loadAddon(new LigaturesAddon());

    console.log('Opening terminal in container');
    xterm.open(terminalRef.current);
    fitAddon.fit();

    xtermRef.current = xterm;
    fitAddonRef.current = fitAddon;

    if (onData) {
      console.log('Setting up data handler');
      xterm.onData(onData);
    }

    const handleResize = () => {
      console.log('Handling terminal resize');
      fitAddon.fit();
      if (onResize) {
        onResize(xterm.cols, xterm.rows);
      }
    };

    window.addEventListener('resize', handleResize);

    // Initial resize
    handleResize();

    return () => {
      console.log('Terminal component unmounting');
      window.removeEventListener('resize', handleResize);
      xterm.dispose();
    };
  }, [onResize, onData]);

  return (
    <div className="terminal-container">
      <div className="terminal-wrapper">
        <div ref={terminalRef} className="terminal" />
      </div>
    </div>
  );
>>>>>>> 49d38d90
}; <|MERGE_RESOLUTION|>--- conflicted
+++ resolved
@@ -1,13 +1,4 @@
 import React, { useEffect, useRef } from 'react';
-<<<<<<< HEAD
-import { Terminal as XTerm } from '@xterm/xterm';
-import { FitAddon } from '@xterm/addon-fit';
-import '@xterm/xterm/css/xterm.css';
-
-interface TerminalProps {
-  onData?: (data: string) => void;
-  onResize?: (cols: number, rows: number) => void;
-=======
 import { Terminal as XTerm } from 'xterm';
 import { FitAddon } from 'xterm-addon-fit';
 import { WebLinksAddon } from 'xterm-addon-web-links';
@@ -19,7 +10,6 @@
 interface TerminalProps {
   onResize?: (cols: number, rows: number) => void;
   onData?: (data: string) => void;
->>>>>>> 49d38d90
 }
 
 export const Terminal: React.FC<TerminalProps> = ({ onResize, onData }) => {
@@ -28,40 +18,6 @@
   const fitAddonRef = useRef<FitAddon | null>(null);
 
   useEffect(() => {
-<<<<<<< HEAD
-    if (terminalRef.current) {
-      const xterm = new XTerm();
-      const fitAddon = new FitAddon();
-      
-      xterm.loadAddon(fitAddon);
-      xterm.open(terminalRef.current);
-      fitAddon.fit();
-
-      xtermRef.current = xterm;
-      fitAddonRef.current = fitAddon;
-
-      if (onData) {
-        xterm.onData(onData);
-      }
-
-      const handleResize = () => {
-        fitAddon.fit();
-        if (onResize) {
-          onResize(xterm.cols, xterm.rows);
-        }
-      };
-
-      window.addEventListener('resize', handleResize);
-
-      return () => {
-        window.removeEventListener('resize', handleResize);
-        xterm.dispose();
-      };
-    }
-  }, [onData, onResize]);
-
-  return <div ref={terminalRef} style={{ width: '100%', height: '100%' }} />;
-=======
     console.log('Terminal component mounted');
     if (!terminalRef.current) {
       console.error('Terminal container not found');
@@ -125,5 +81,4 @@
       </div>
     </div>
   );
->>>>>>> 49d38d90
 }; 